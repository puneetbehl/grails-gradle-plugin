--- conflicted
+++ resolved
@@ -336,25 +336,12 @@
     }
 
     protected Map<String, String> getDefaultExtraArtifact(Project project) {
-<<<<<<< HEAD
-        [source    : "${project.sourceSets.main.groovy.getClassesDirectory().get().getAsFile()}/META-INF/grails-plugin.xml",
-         classifier: getDefaultClassifier(),
-         extension : 'xml']
-=======
-        def directory
-        try {
-            directory = project.sourceSets.main.groovy.outputDir
-
-        } catch (Exception e) {
-            directory = project.sourceSets.main.output.classesDirs
-        }
-        String pluginXml = "${directory}/META-INF/grails-plugin.xml".toString()
+        String pluginXml = "${project.sourceSets.main.groovy.getClassesDirectory().get().getAsFile()}/META-INF/grails-plugin.xml".toString()
         new File(pluginXml).exists()? [
             source    : pluginXml,
             classifier: getDefaultClassifier(),
             extension : 'xml'
         ] : null
->>>>>>> 50f917d2
     }
 
     protected String getDefaultClassifier() {
