--- conflicted
+++ resolved
@@ -68,11 +68,8 @@
 
         compileWebappGroovyPages.setClasspath( allClasspath )
 
-<<<<<<< HEAD
-=======
         registerGrailsExtension(project)
 
->>>>>>> 50f917d2
         project.afterEvaluate {
             GrailsExtension grailsExt = project.extensions.getByType(GrailsExtension)
             if (grailsExt.pathingJar && Os.isFamily(Os.FAMILY_WINDOWS)) {
