--- conflicted
+++ resolved
@@ -34,7 +34,7 @@
     /**
      * Whether to include subproject dependencies as directories directly on the classpath, instead of as JAR files
      */
-    boolean exploded = false
+    boolean exploded = true
 
     /**
      * Configure the reloading agent
@@ -52,11 +52,7 @@
      * Allows defining plugins in the available scopes
      */
     void plugins(Closure pluginDefinitions) {
-<<<<<<< HEAD
-        def definer = new PluginDefiner(project)
-=======
         def definer = new PluginDefiner(project,exploded)
->>>>>>> 393ba0c4
         ConfigureUtil.configure(pluginDefinitions, definer, Closure.DELEGATE_FIRST)
     }
     /**
