--- conflicted
+++ resolved
@@ -24,6 +24,7 @@
 import org.gradle.api.artifacts.PublishArtifact
 import org.gradle.api.file.DuplicatesStrategy
 import org.gradle.api.internal.tasks.DefaultTaskDependency
+import org.gradle.api.plugins.JavaPlugin
 import org.gradle.api.tasks.Copy
 import org.gradle.api.tasks.JavaExec
 import org.gradle.api.tasks.SourceSet
@@ -35,6 +36,7 @@
 import org.gradle.language.jvm.tasks.ProcessResources
 import org.gradle.tooling.provider.model.ToolingModelBuilderRegistry
 import org.grails.gradle.plugin.util.SourceSets
+import org.springframework.boot.gradle.plugin.SpringBootPlugin
 import org.springframework.boot.gradle.tasks.bundling.BootJar
 
 import javax.inject.Inject
@@ -213,20 +215,13 @@
             // By default the assemble task does not create a plain jar
             assembleTask.dependsOn('jar')
         }
-<<<<<<< HEAD
-        project.tasks.named(JavaPlugin.JAR_TASK_NAME, Jar) {
-            it.enabled = true
-            it.archiveClassifier.set('') // Remove '-plain' suffix from jar file name
-            it.exclude('application.yml', 'application.groovy', 'logback.groovy', 'logback.xml', 'logback-spring.xml')
-=======
     }
 
     protected void configureJarTask(Project project) {
         project.tasks.named('jar', Jar) { Jar jarTask ->
             jarTask.enabled = true
             jarTask.archiveClassifier.set('') // Remove '-plain' suffix from jar file name
-            jarTask.exclude('application.yml', 'application.groovy', 'logback.groovy', 'logback.xml')
->>>>>>> 6a2d3bd9
+            jarTask.exclude('application.yml', 'application.groovy', 'logback.groovy', 'logback.xml', 'logback-spring.xml')
         }
     }
 
