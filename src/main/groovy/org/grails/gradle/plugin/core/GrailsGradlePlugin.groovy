--- conflicted
+++ resolved
@@ -33,10 +33,7 @@
 import org.gradle.api.artifacts.Configuration
 import org.gradle.api.artifacts.ConfigurationContainer
 import org.gradle.api.artifacts.Dependency
-<<<<<<< HEAD
 import org.gradle.api.artifacts.DependencyResolveDetails
-=======
->>>>>>> 6c2cd587
 import org.gradle.api.file.FileCollection
 import org.gradle.api.java.archives.Manifest
 import org.gradle.api.plugins.ExtraPropertiesExtension
@@ -615,28 +612,9 @@
     @CompileDynamic
     protected void configurePathingJar(Project project) {
         project.afterEvaluate {
-<<<<<<< HEAD
-            ConfigurationContainer configurations = project.configurations
-            Configuration runtime = configurations.getByName('runtimeClasspath')
-            Configuration developmentOnly = configurations.findByName('developmentOnly')
-            Configuration console = configurations.getByName('console')
-            SourceSet mainSourceSet = SourceSets.findMainSourceSet(project)
-            SourceSetOutput output = mainSourceSet?.output
-            FileCollection mainFiles = resolveClassesDirs(output, project)
-
-            Jar pathingJar
-
-            if (developmentOnly != null) {
-                pathingJar = createPathingJarTask(project, "pathingJar", runtime, developmentOnly)
-            } else {
-                pathingJar = createPathingJarTask(project, "pathingJar", runtime)
-            }
-            
-            FileCollection pathingClasspath = project.files("${project.buildDir}/resources/main", "${project.projectDir}/gsp-classes", pathingJar.archivePath) + mainFiles
-=======
             if (project.tasks.findByName("pathingJar") == null) {
                 ConfigurationContainer configurations = project.configurations
-                Configuration runtime = configurations.getByName('runtime')
+            Configuration runtime = configurations.getByName('runtimeClasspath')
                 Configuration developmentOnly = configurations.findByName('developmentOnly')
                 Configuration console = configurations.getByName('console')
                 SourceSet mainSourceSet = SourceSets.findMainSourceSet(project)
@@ -650,7 +628,6 @@
                 } else {
                     pathingJar = createPathingJarTask(project, "pathingJar", runtime)
                 }
->>>>>>> 6c2cd587
 
                 FileCollection pathingClasspath = project.files("${project.buildDir}/resources/main", "${project.projectDir}/gsp-classes", pathingJar.archivePath) + mainFiles
 
