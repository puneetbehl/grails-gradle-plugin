--- conflicted
+++ resolved
@@ -134,17 +134,6 @@
             def group = details.requested.group ?: "org.grails.profiles"
             def version = details.requested.version ?: BuildSettings.grailsVersion
             details.useTarget(group: group, name: details.requested.name, version: version)
-<<<<<<< HEAD
-        }
-    }
-
-    @CompileStatic
-    protected void applyDefaultPlugins(Project project) {
-        def springBoot = project.extensions.findByType(SpringBootPluginExtension)
-        if (!springBoot) {
-            project.plugins.apply(SpringBootPlugin)
-=======
->>>>>>> 2cedd111
         }
 
         if (!project.plugins.findPlugin(DependencyManagementPlugin)) {
@@ -152,10 +141,6 @@
         }
     }
 
-    @CompileStatic
-    void addDefaultProfile(Project project, Configuration profileConfig) {
-        project.dependencies.add('profile', ":${System.getProperty("grails.profile") ?: 'web'}:")
-    }
 
     @CompileStatic
     protected void applyDefaultPlugins(Project project) {
