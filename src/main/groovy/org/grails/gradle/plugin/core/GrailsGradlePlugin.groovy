--- conflicted
+++ resolved
@@ -35,11 +35,7 @@
 import org.gradle.api.artifacts.ConfigurationContainer
 import org.gradle.api.artifacts.Dependency
 import org.gradle.api.artifacts.DependencyResolveDetails
-<<<<<<< HEAD
-import org.gradle.api.artifacts.DependencySubstitutions
-=======
 import org.gradle.api.artifacts.DependencySet
->>>>>>> 49b6f26a
 import org.gradle.api.file.FileCollection
 import org.gradle.api.java.archives.Manifest
 import org.gradle.api.plugins.GroovyPlugin
@@ -166,43 +162,41 @@
 
         applyBomImport(dme, project)
 
-<<<<<<< HEAD
+        boolean isGorm61 = false
+        boolean hasGormVersion = project.hasProperty('gormVersion')
+        String gormVersion
+
+        if(hasGormVersion) {
+            gormVersion = project.properties['gormVersion']
+            isGorm61 = GrailsVersionUtils.supportsAtLeastVersion(gormVersion, "6.1.0")
+        }
+
+        if (isGorm61) {
+            project.afterEvaluate {
+                DependencySet dependencies = project.configurations.getByName('testCompile').allDependencies
+                boolean hasPluginTesting = false
+                boolean hasGormTest = false
+                dependencies.each {
+                    if (it.name == "grails-plugin-testing") {
+                        hasPluginTesting = true
+                    }
+                    if (it.name == "grails-datastore-gorm-test") {
+                        hasGormTest = true
+                    }
+                }
+                if (hasPluginTesting && !hasGormTest) {
+                    project.dependencies.add "testCompile", "org.grails:grails-datastore-gorm-test:$gormVersion"
+                }
+            }
+        }
+
         project.configurations.all( { Configuration configuration ->
             for(oldPluginExcludes in ['async', 'events', 'converters', 'gsp']) {
                 configuration.exclude(group:"org.grails", module:"grails-plugin-$oldPluginExcludes".toString())
             }
 
-            if(project.hasProperty('gormVersion')) {
-                String gormVersion = project.properties['gormVersion']
-
-                if(GrailsVersionUtils.isVersionGreaterThan("6.1.0", gormVersion)) {
-=======
-        if(project.hasProperty('gormVersion')) {
-            String gormVersion = project.properties['gormVersion']
-            boolean isGorm61 = GrailsVersionUtils.supportsAtLeastVersion(gormVersion, "6.1.0")
-
-            if (isGorm61) {
-                project.afterEvaluate {
-                    DependencySet dependencies = project.configurations.getByName('testCompile').allDependencies
-                    boolean hasPluginTesting = false
-                    boolean hasGormTest = false
-                    dependencies.each {
-                        if (it.name == "grails-plugin-testing") {
-                            hasPluginTesting = true
-                        }
-                        if (it.name == "grails-datastore-gorm-test") {
-                            hasGormTest = true
-                        }
-                    }
-                    if (hasPluginTesting && !hasGormTest) {
-                        project.dependencies.add "testCompile", "org.grails:grails-datastore-gorm-test:$gormVersion"
-                    }
-                }
-            }
-
-            project.configurations.all( { Configuration configuration ->
+            if(hasGormVersion) {
                 if(isGorm61) {
->>>>>>> 49b6f26a
                     configuration.exclude(module:'grails-datastore-simple')
                 }
 
