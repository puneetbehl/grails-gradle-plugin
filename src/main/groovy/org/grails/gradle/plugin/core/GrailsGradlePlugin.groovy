/*
 * Copyright 2015 original authors
 *
 * Licensed under the Apache License, Version 2.0 (the "License");
 * you may not use this file except in compliance with the License.
 * You may obtain a copy of the License at
 *
 *      http://www.apache.org/licenses/LICENSE-2.0
 *
 * Unless required by applicable law or agreed to in writing, software
 * distributed under the License is distributed on an "AS IS" BASIS,
 * WITHOUT WARRANTIES OR CONDITIONS OF ANY KIND, either express or implied.
 * See the License for the specific language governing permissions and
 * limitations under the License.
 */
package org.grails.gradle.plugin.core

import grails.util.BuildSettings
import grails.util.Environment
import grails.util.GrailsNameUtils
import grails.util.Metadata
import groovy.transform.CompileDynamic
import groovy.transform.CompileStatic
import io.spring.gradle.dependencymanagement.DependencyManagementPlugin
import nebula.plugin.extraconfigurations.ProvidedBasePlugin
import org.apache.tools.ant.filters.EscapeUnicode
import org.apache.tools.ant.filters.ReplaceTokens
import org.gradle.api.JavaVersion
import org.gradle.api.Plugin
import org.gradle.api.Project
import org.gradle.api.Task
import org.gradle.api.artifacts.Configuration
import org.gradle.api.artifacts.ConfigurationContainer
import org.gradle.api.artifacts.Dependency
import org.gradle.api.artifacts.DependencyResolveDetails
import org.gradle.api.file.CopySpec
import org.gradle.api.file.FileCollection
import org.gradle.api.java.archives.Manifest
import org.gradle.api.plugins.GroovyPlugin
import org.gradle.api.plugins.WarPlugin
import org.gradle.api.tasks.AbstractCopyTask
import org.gradle.api.tasks.JavaExec
import org.gradle.api.tasks.SourceSet
import org.gradle.api.tasks.TaskContainer
import org.gradle.api.tasks.bundling.Jar
import org.gradle.api.tasks.compile.GroovyCompile
import org.gradle.api.tasks.testing.Test
import org.gradle.language.jvm.tasks.ProcessResources
import org.gradle.process.JavaForkOptions
import org.gradle.tooling.provider.model.ToolingModelBuilderRegistry
import org.grails.build.parsing.CommandLineParser
import org.grails.gradle.plugin.agent.AgentTasksEnhancer
import org.grails.gradle.plugin.commands.ApplicationContextCommandTask
import org.grails.gradle.plugin.commands.ApplicationContextScriptTask
import org.grails.gradle.plugin.model.GrailsClasspathToolingModelBuilder
import org.grails.gradle.plugin.run.FindMainClassTask
import org.grails.gradle.plugin.util.SourceSets
import org.grails.io.support.FactoriesLoaderSupport
import org.springframework.boot.gradle.SpringBootPluginExtension
import org.apache.tools.ant.taskdefs.condition.Os
import org.springframework.boot.gradle.plugin.SpringBootPlugin
import org.springframework.boot.gradle.repackage.RepackageTask

import javax.inject.Inject

/**
 * The main Grails gradle plugin implementation
 *
 * @since 3.0
 * @author Graeme Rocher
 */
class GrailsGradlePlugin extends GroovyPlugin {
    public static final String APPLICATION_CONTEXT_COMMAND_CLASS = "grails.dev.commands.ApplicationCommand"
    public static final String PROFILE_CONFIGURATION = "profile"
    List<Class<Plugin>> basePluginClasses = [ProvidedBasePlugin, IntegrationTestGradlePlugin]
    List<String> excludedGrailsAppSourceDirs = ['migrations', 'assets']
    List<String> grailsAppResourceDirs = ['views', 'i18n', 'conf']
    private final ToolingModelBuilderRegistry registry

    @Inject
    GrailsGradlePlugin(ToolingModelBuilderRegistry registry) {
        this.registry = registry
    }

    @CompileStatic
    void apply(Project project) {
        if( project.tasks.findByName('compileGroovy') == null ) {
            super.apply(project)
        }

        configureProfile(project)

        applyDefaultPlugins(project)

        registerToolingModelBuilder(project, registry)

        registerGrailsExtension(project)

        applyBasePlugins(project)

        registerFindMainClassTask(project)

        configureGrailsBuildSettings(project)

        configureFileWatch(project)

        def grailsVersion = resolveGrailsVersion(project)

        enableNative2Ascii(project, grailsVersion)

        configureSpringBootExtension(project)

        configureAssetCompilation(project)

        configureConsoleTask(project)

        configureForkSettings(project, grailsVersion)

        configureGrailsSourceDirs(project)

        configureApplicationCommands(project)

        createBuildPropertiesTask(project)

        configureRunScript(project)

        configureRunCommand(project)

        configurePathingJar(project)
    }

    @CompileStatic
    protected void configureProfile(Project project) {
        def profileConfiguration = project.configurations.create(PROFILE_CONFIGURATION)

        profileConfiguration.incoming.beforeResolve() {
            if (!profileConfiguration.allDependencies) {
                addDefaultProfile(project, profileConfiguration)
            }
        }
<<<<<<< HEAD

        profileConfiguration.resolutionStrategy.eachDependency {
            DependencyResolveDetails details = (DependencyResolveDetails) it
            def group = details.requested.group ?: "org.grails.profiles"
            def version = details.requested.version ?: BuildSettings.grailsVersion
            details.useTarget(group: group, name: details.requested.name, version: version)
        }

        if (!project.plugins.findPlugin(DependencyManagementPlugin)) {
            project.plugins.apply(DependencyManagementPlugin)
        }
=======
>>>>>>> ccf63d5e
    }


    @CompileStatic
    protected void applyDefaultPlugins(Project project) {
        def springBoot = project.extensions.findByType(SpringBootPluginExtension)
        if (!springBoot) {
            project.plugins.apply(SpringBootPlugin)
        }

        if (!project.plugins.findPlugin(DependencyManagementPlugin)) {
            project.plugins.apply(DependencyManagementPlugin)
        }
    }

    protected String getDefaultProfile() {
        'web'
    }

    @CompileStatic
    void addDefaultProfile(Project project, Configuration profileConfig) {
        project.dependencies.add('profile', "org.grails.profiles:${System.getProperty("grails.profile") ?: defaultProfile}:")
    }

    protected Task createBuildPropertiesTask(Project project) {

        def resourcesDir = SourceSets.findMainSourceSet(project).output.resourcesDir
        def buildInfoFile = new File(resourcesDir, "META-INF/grails.build.info")


        def buildPropertiesTask = project.tasks.create("buildProperties")
        def buildPropertiesContents = ['grails.env': Environment.isSystemSet() ? Environment.current.name : Environment.PRODUCTION.name,
                                        'info.app.name': project.name,
                                        'info.app.version':  project.version,
                                        'info.app.grailsVersion': project.properties.get('grailsVersion')]

        buildPropertiesTask.inputs.properties(buildPropertiesContents)
        buildPropertiesTask.outputs.file(buildInfoFile)
        buildPropertiesTask.doLast {
            project.buildDir.mkdirs()
            ant.mkdir(dir:buildInfoFile.parentFile)
            ant.propertyfile(file: buildInfoFile) {
                for(me in buildPropertiesTask.inputs.properties) {
                    entry key: me.key, value: me.value
                }
            }
        }

        project.afterEvaluate {
            TaskContainer tasks = project.tasks
            tasks.findByName("processResources")?.dependsOn(buildPropertiesTask)
        }
    }

    @CompileStatic
    protected void configureSpringBootExtension(Project project) {
        def springBoot = project.extensions.findByType(SpringBootPluginExtension)

        if(springBoot) {
            springBoot.providedConfiguration = ProvidedBasePlugin.PROVIDED_CONFIGURATION_NAME
        }
    }

    @CompileStatic
    protected void registerToolingModelBuilder(Project project, ToolingModelBuilderRegistry registry) {
        registry.register(new GrailsClasspathToolingModelBuilder())
    }

    @CompileStatic
    protected void applyBasePlugins(Project project) {
        for(Class<Plugin> cls in basePluginClasses) {
            project.plugins.apply(cls)
        }
    }

    protected GrailsExtension registerGrailsExtension(Project project) {
        project.extensions.add("grails", new GrailsExtension(project))
    }

    @CompileStatic
    protected void configureFileWatch(Project project) {
        def environment = Environment.current
        enableFileWatch(environment, project)
    }

    @CompileStatic
    protected String configureGrailsBuildSettings(Project project) {
        System.setProperty(BuildSettings.APP_BASE_DIR, project.projectDir.absolutePath)
    }

    protected void configureApplicationCommands(Project project) {
        def applicationContextCommands = FactoriesLoaderSupport.loadFactoryNames(APPLICATION_CONTEXT_COMMAND_CLASS)
        for (ctxCommand in applicationContextCommands) {
            def taskName = GrailsNameUtils.getLogicalPropertyName(ctxCommand, "Command")
            def commandName = GrailsNameUtils.getScriptName(GrailsNameUtils.getLogicalName(ctxCommand, "Command"))
            project.tasks.create(taskName, ApplicationContextCommandTask) {
                classpath = project.sourceSets.main.runtimeClasspath + project.configurations.console
                command = commandName
                systemProperty Environment.KEY, System.getProperty(Environment.KEY, Environment.DEVELOPMENT.name)
                if (project.hasProperty('args')) {
                    args(CommandLineParser.translateCommandline(project.args))
                }
            }
        }
    }

    protected void configureGrailsSourceDirs(Project project) {
        project.sourceSets {
            main {
                groovy {
                    srcDirs = resolveGrailsSourceDirs(project)
                }
                resources {
                    srcDirs = resolveGrailsResourceDirs(project)
                }
            }
        }
    }

    @CompileStatic
    protected List<File> resolveGrailsResourceDirs(Project project) {
        List<File> grailsResourceDirs = [project.file("src/main/resources")]
        for(f in grailsAppResourceDirs) {
            grailsResourceDirs.add(project.file("grails-app/${f}"))
        }
        grailsResourceDirs
    }

    @CompileStatic
    protected List<File> resolveGrailsSourceDirs(Project project) {
        List<File> grailsSourceDirs = []
        project.file("grails-app").eachDir { File subdir ->
            if (isGrailsSourceDirectory(subdir)) {
                grailsSourceDirs.add(subdir)
            }
        }
        grailsSourceDirs.add(project.file("src/main/groovy"))
        grailsSourceDirs
    }

    @CompileStatic
    protected boolean isGrailsSourceDirectory(File subdir) {
        def dirName = subdir.name
        !subdir.hidden && !dirName.startsWith(".") && !excludedGrailsAppSourceDirs.contains(dirName) && !grailsAppResourceDirs.contains(dirName)
    }

    protected String resolveGrailsVersion(Project project) {
        def grailsVersion = project.property('grailsVersion')

        if (!grailsVersion) {
            def grailsCoreDep = project.configurations.getByName('compile').dependencies.find { Dependency d -> d.name == 'grails-core' }
            grailsVersion = grailsCoreDep.version
        }
        grailsVersion
    }

    protected void configureAssetCompilation(Project project) {
        if (project.extensions.findByName('assets')) {
            project.assets {
                assetsPath = 'grails-app/assets'
                compileDir = 'build/assetCompile/assets'
            }
        }
    }

    @CompileStatic
    protected void configureForkSettings(Project project, grailsVersion) {
        boolean isJava8Compatible = JavaVersion.current().isJava8Compatible()

        def systemPropertyConfigurer = { String defaultGrailsEnv, JavaForkOptions task ->
            def map = System.properties.findAll { entry ->
                entry.key?.toString()?.startsWith("grails.")
            }
            for (key in map.keySet()) {
                def value = map.get(key)
                if (value) {
                    def sysPropName = key.toString().substring(7)
                    task.systemProperty(sysPropName, value.toString())
                }
            }
            task.systemProperty Metadata.APPLICATION_NAME, project.name
            task.systemProperty Metadata.APPLICATION_VERSION, project.version
            task.systemProperty Metadata.APPLICATION_GRAILS_VERSION, grailsVersion
            task.systemProperty Environment.KEY, defaultGrailsEnv
            task.systemProperty Environment.FULL_STACKTRACE, System.getProperty(Environment.FULL_STACKTRACE) ?: ""
            task.minHeapSize = "768m"
            task.maxHeapSize = "768m"
            if (!isJava8Compatible) {
                task.jvmArgs "-XX:PermSize=96m", "-XX:MaxPermSize=256m"
            }
            task.jvmArgs "-XX:+TieredCompilation", "-XX:TieredStopAtLevel=1", "-XX:CICompilerCount=3"

            // Copy GRAILS_FORK_OPTS into the fork. Or use GRAILS_OPTS if no fork options provided
            // This allows run-app etc. to run using appropriate settings and allows users to provided
            // different FORK JVM options to the build options.
            def envMap = System.getenv()
            String opts = envMap.GRAILS_FORK_OPTS ?: envMap.GRAILS_OPTS
            if(opts) {
                task.jvmArgs opts.split(' ')
            }
        }

        TaskContainer tasks = project.tasks

        String grailsEnvSystemProperty = System.getProperty(Environment.KEY)
        tasks.withType(Test).each systemPropertyConfigurer.curry(grailsEnvSystemProperty ?: Environment.TEST.name)
        tasks.withType(JavaExec).each systemPropertyConfigurer.curry(grailsEnvSystemProperty ?: Environment.DEVELOPMENT.name)
    }


    @CompileStatic
    protected void configureConsoleTask(Project project) {
        def tasks = project.tasks
        def consoleConfiguration = project.configurations.create("console")
        def findMainClass = tasks.findByName('findMainClass')
        def consoleTask = createConsoleTask(project, tasks, consoleConfiguration)
        def shellTask = createShellTask(project, tasks, consoleConfiguration)

        findMainClass.doLast {
            def bootExtension = project.extensions.findByType(SpringBootPluginExtension)
            def mainClassName = bootExtension.mainClass
            if(mainClassName) {
                consoleTask.args mainClassName
                shellTask.args mainClassName
                project.tasks.withType(ApplicationContextCommandTask) { ApplicationContextCommandTask task ->
                    task.args mainClassName
                }
            }
            project.tasks.withType(ApplicationContextScriptTask) { ApplicationContextScriptTask task ->
                task.args mainClassName
            }
        }

        consoleTask.dependsOn(tasks.findByName('classes'), findMainClass)
        shellTask.dependsOn(tasks.findByName('classes'), findMainClass)
    }

    protected JavaExec createConsoleTask(Project project, TaskContainer tasks, Configuration configuration) {
        tasks.create("console", JavaExec) {
            classpath = project.sourceSets.main.runtimeClasspath + configuration
            main = "grails.ui.console.GrailsSwingConsole"
        }
    }

    protected JavaExec createShellTask(Project project, TaskContainer tasks, Configuration configuration) {
        tasks.create("shell", JavaExec) {
            classpath = project.sourceSets.main.runtimeClasspath + configuration
            main = "grails.ui.shell.GrailsShell"
            standardInput = System.in
        }
    }

    protected void enableFileWatch(Environment environment, Project project) {
        if (environment.isReloadEnabled()) {

            project.configurations {
                agent
            }
            project.dependencies {
                agent "org.springframework:springloaded"
            }
            project.afterEvaluate(new AgentTasksEnhancer())
        }
    }

    @CompileStatic
    protected void registerFindMainClassTask(Project project) {
        def findMainClassTask = project.tasks.create(name: "findMainClass", type: FindMainClassTask, overwrite: true)
        findMainClassTask.mustRunAfter project.tasks.withType(GroovyCompile)
        def bootRepackageTask = project.tasks.findByName("bootRepackage")
        if(bootRepackageTask) {
            bootRepackageTask.dependsOn findMainClassTask
        }
    }

    /**
     * Enables native2ascii processing of resource bundles
     **/
    protected void enableNative2Ascii(Project project, grailsVersion) {
        project.afterEvaluate {
            SourceSet sourceSet = SourceSets.findMainSourceSet(project)

            def taskContainer = project.tasks

            taskContainer.getByName(sourceSet.processResourcesTaskName) { AbstractCopyTask task ->

                def grailsExt = project.extensions.getByType(GrailsExtension)
                def native2ascii = grailsExt.native2ascii
                if(native2ascii && grailsExt.native2asciiAnt && !taskContainer.findByName('native2ascii')) {
                    def destinationDir = ((ProcessResources) task).destinationDir
                    Task native2asciiTask = createNative2AsciiTask(taskContainer, project.file('grails-app/i18n'), destinationDir)
                    task.dependsOn(native2asciiTask)
                }


                def replaceTokens = [
                        'info.app.name'         : project.name,
                        'info.app.version'      : project.version?.toString(),
                        'info.app.grailsVersion': grailsVersion
                ]

                task.from(project.relativePath("src/main/templates")) {
                    into("META-INF/templates")
                }


                if (!native2ascii) {
                    task.from(sourceSet.resources) {
                        include '**/*.properties'
                        filter(ReplaceTokens, tokens: replaceTokens)
                    }
                }
                else if(!grailsExt.native2asciiAnt) {
                    task.from(sourceSet.resources) {
                        include '**/*.properties'
                        filter(ReplaceTokens, tokens: replaceTokens)
                        filter(EscapeUnicode)
                    }
                }

                task.from(sourceSet.resources) {
                    filter( ReplaceTokens, tokens: replaceTokens )
                    include '**/*.groovy'
                    include '**/*.yml'
                    include '**/*.xml'
                }

                task.from(sourceSet.resources) {
                    exclude '**/*.properties'
                    exclude '**/*.groovy'
                    exclude '**/*.yml'
                    exclude '**/*.xml'
                }
            }
        }

    }

    protected Task createNative2AsciiTask(TaskContainer taskContainer, src, dest) {
        def native2asciiTask = taskContainer.create('native2ascii')
        native2asciiTask.doLast {
            ant.native2ascii(src: src, dest: dest,
                    includes: "**/*.properties", encoding: "UTF-8")
        }
        native2asciiTask.inputs.dir(src)
        native2asciiTask.outputs.dir(dest)
        native2asciiTask
    }

    protected Jar createPathingJarTask(Project project, String name, Configuration...configurations) {
        project.tasks.create(name, Jar) { Jar task ->
            task.dependsOn(configurations)
            task.appendix = 'pathing'

            Set files = []
            configurations.each {
                files.addAll(it.files)
            }

            task.doFirst {
                manifest { Manifest manifest ->
                    manifest.attributes "Class-Path": files.collect { File file ->
                        file.toURI().toURL().toString().replaceFirst(/file:\/+/, '/')
                    }.join(' ')
                }
            }
        }
    }

    protected void configureRunScript(Project project) {
        project.tasks.create("runScript", ApplicationContextScriptTask) {
            classpath = project.sourceSets.main.runtimeClasspath + project.configurations.console
            systemProperty Environment.KEY, System.getProperty(Environment.KEY, Environment.DEVELOPMENT.name)
            if (project.hasProperty('args')) {
                args(CommandLineParser.translateCommandline(project.args))
            }
        }
    }

    protected void configureRunCommand(Project project) {
        project.tasks.create("runCommand", ApplicationContextCommandTask) {
            classpath = project.sourceSets.main.runtimeClasspath + project.configurations.console
            systemProperty Environment.KEY, System.getProperty(Environment.KEY, Environment.DEVELOPMENT.name)
            if (project.hasProperty('args')) {
                args(CommandLineParser.translateCommandline(project.args))
            }
        }
    }

    protected void configurePathingJar(Project project) {
        project.afterEvaluate {
            ConfigurationContainer configurations = project.configurations
            Configuration runtime = configurations.getByName('runtime')
            Configuration console = configurations.getByName('console')

            if( project.plugins.findPlugin(WarPlugin) ) {
                def allTasks = project.tasks
                allTasks.withType(RepackageTask) { RepackageTask t ->
                    t.withJarTask = allTasks.findByName('war')
                }
            }
            else {
                def allTasks = project.tasks
                allTasks.withType(RepackageTask) { RepackageTask t ->
                    t.withJarTask = allTasks.findByName('jar')
                }
            }

            Jar pathingJar = createPathingJarTask(project, "pathingJar", runtime)
            FileCollection pathingClasspath = project.files("${project.buildDir}/classes/main",
              "${project.buildDir}/resources/main", "${project.projectDir}/gsp-classes", pathingJar.archivePath)
            Jar pathingJarCommand = createPathingJarTask(project, "pathingJarCommand", runtime, console)
            FileCollection pathingClasspathCommand = project.files("${project.buildDir}/classes/main",
              "${project.buildDir}/resources/main", "${project.projectDir}/gsp-classes", pathingJarCommand.archivePath)

            GrailsExtension grailsExt = project.extensions.getByType(GrailsExtension)

            if (grailsExt.pathingJar && Os.isFamily(Os.FAMILY_WINDOWS)) {
                project.tasks.withType(JavaExec) { JavaExec task ->
                    if (task.name in ['console', 'shell'] || task instanceof ApplicationContextCommandTask || task instanceof ApplicationContextScriptTask) {
                        task.dependsOn(pathingJarCommand)
                        task.doFirst {
                            classpath = pathingClasspathCommand
                        }
                    } else {
                        task.dependsOn(pathingJar)
                        task.doFirst {
                            classpath = pathingClasspath
                        }
                    }
                }

            }
        }
    }



}<|MERGE_RESOLUTION|>--- conflicted
+++ resolved
@@ -138,20 +138,6 @@
                 addDefaultProfile(project, profileConfiguration)
             }
         }
-<<<<<<< HEAD
-
-        profileConfiguration.resolutionStrategy.eachDependency {
-            DependencyResolveDetails details = (DependencyResolveDetails) it
-            def group = details.requested.group ?: "org.grails.profiles"
-            def version = details.requested.version ?: BuildSettings.grailsVersion
-            details.useTarget(group: group, name: details.requested.name, version: version)
-        }
-
-        if (!project.plugins.findPlugin(DependencyManagementPlugin)) {
-            project.plugins.apply(DependencyManagementPlugin)
-        }
-=======
->>>>>>> ccf63d5e
     }
 
 
